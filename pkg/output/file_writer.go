package output

import (
	"fmt"
	"os"
	"os/signal"
	"os/user"
	"strconv"
	"syscall"

<<<<<<< HEAD
	"github.com/pantheon-systems/pauditd/pkg/logger"

=======
	"github.com/pantheon-systems/pauditd/pkg/slog"
>>>>>>> 26484624
	"github.com/spf13/viper"
)

func init() {
	register("file", newFileWriter)
}

func newFileWriter(config *viper.Viper) (*AuditWriter, error) {
	attempts := config.GetInt("output.file.attempts")
	if attempts < 1 {
		return nil, fmt.Errorf("output attempts for file must be at least 1, %d provided", attempts)
	}

	mode := config.GetInt("output.file.mode")
	if mode <= 0 {
		return nil, fmt.Errorf("output file mode should be greater than 0000")
	}

	path := config.GetString("output.file.path")
	if path == "" {
		return nil, fmt.Errorf("output file path cannot be empty")
	}

	file, err := os.OpenFile(path, os.O_CREATE|os.O_WRONLY|os.O_APPEND, os.FileMode(mode))
	if err != nil {
		return nil, fmt.Errorf("failed to open output file. Error: %v", err)
	}

	if err := file.Chmod(os.FileMode(mode)); err != nil {
		return nil, fmt.Errorf("failed to set file permissions. Error: %s", err)
	}

	uname := config.GetString("output.file.user")
	u, err := user.Lookup(uname)
	if err != nil {
		return nil, fmt.Errorf("could not find uid for user %s. Error: %s", uname, err)
	}

	gname := config.GetString("output.file.group")
	g, err := user.LookupGroup(gname)
	if err != nil {
		return nil, fmt.Errorf("could not find gid for group %s. Error: %s", gname, err)
	}

	uid, err := strconv.ParseInt(u.Uid, 10, 32)
	if err != nil {
		return nil, fmt.Errorf("found uid could not be parsed. Error: %s", err)
	}

	gid, err := strconv.ParseInt(g.Gid, 10, 32)
	if err != nil {
		return nil, fmt.Errorf("found gid could not be parsed. Error: %s", err)
	}

	if err = file.Chown(int(uid), int(gid)); err != nil {
		return nil, fmt.Errorf("could not chown output file. Error: %s", err)
	}

	writer := NewAuditWriter(file, attempts)
	go handleLogRotation(config, writer)
	return writer, nil
}

func handleLogRotation(config *viper.Viper, writer *AuditWriter) {
	// Re-open our log file. This is triggered by a USR1 signal and is meant to be used upon log rotation
	sigc := make(chan os.Signal, 1)
	signal.Notify(sigc, syscall.SIGUSR1)

	for range sigc {
		newWriter, err := newFileWriter(config)
		if err != nil {
			logger.Error("Error re-opening log file. Exiting.")
		}

		oldFile, ok := writer.w.(*os.File)
		if !ok {
			slog.Error.Fatalln("writer.w is not of type *os.File. Exiting.")
		}

<<<<<<< HEAD
		err = oldFile.Close()
		if err != nil {
			logger.Error("Error closing old log file: %+v\n", err)
=======
		if err := oldFile.Close(); err != nil {
			slog.Error.Printf("failed to close old file: %v", err)
>>>>>>> 26484624
		}
		writer.w = newWriter.w
	}
}<|MERGE_RESOLUTION|>--- conflicted
+++ resolved
@@ -8,12 +8,8 @@
 	"strconv"
 	"syscall"
 
-<<<<<<< HEAD
 	"github.com/pantheon-systems/pauditd/pkg/logger"
 
-=======
-	"github.com/pantheon-systems/pauditd/pkg/slog"
->>>>>>> 26484624
 	"github.com/spf13/viper"
 )
 
@@ -90,17 +86,12 @@
 
 		oldFile, ok := writer.w.(*os.File)
 		if !ok {
-			slog.Error.Fatalln("writer.w is not of type *os.File. Exiting.")
+			logger.Error("writer.w is not of type *os.File. Exiting.")
+			os.Exit(1)
 		}
 
-<<<<<<< HEAD
-		err = oldFile.Close()
-		if err != nil {
-			logger.Error("Error closing old log file: %+v\n", err)
-=======
 		if err := oldFile.Close(); err != nil {
-			slog.Error.Printf("failed to close old file: %v", err)
->>>>>>> 26484624
+			logger.Error("failed to close old file: %v", err)
 		}
 		writer.w = newWriter.w
 	}

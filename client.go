--- conflicted
+++ resolved
@@ -51,7 +51,7 @@
 func NewNetlinkClient(recvSize int) (*NetlinkClient, error) {
 	fd, err := syscall.Socket(syscall.AF_NETLINK, syscall.SOCK_RAW, syscall.NETLINK_AUDIT)
 	if err != nil {
-		slog.Error.Println("Socket creation failed:", err)
+		logger.Error("Socket creation failed:", err)
 		return nil, fmt.Errorf("could not create a socket: %s", err)
 	}
 
@@ -63,9 +63,9 @@
 	}
 
 	if err = syscall.Bind(fd, n.address); err != nil {
-		slog.Error.Println("Socket bind failed:", err)
+		logger.Error("Socket bind failed:", err)
 		if closeErr := syscall.Close(fd); closeErr != nil {
-			slog.Error.Println("Failed to close socket after bind error:", closeErr)
+			logger.Error("Failed to close socket after bind error:", closeErr)
 		}
 		return nil, fmt.Errorf("could not bind to netlink socket: %s", err)
 	}
@@ -73,11 +73,7 @@
 	// Set the buffer size if requested
 	if recvSize > 0 {
 		if err = syscall.SetsockoptInt(fd, syscall.SOL_SOCKET, syscall.SO_RCVBUF, recvSize); err != nil {
-<<<<<<< HEAD
-			logger.Error("Failed to set receive buffer size")
-=======
-			slog.Error.Println("Failed to set receive buffer size:", err)
->>>>>>> 26484624
+			logger.Error("Failed to set receive buffer size", err)
 		}
 	}
 
@@ -182,6 +178,6 @@
 func (n *NetlinkClient) Close() {
 	close(n.cancelKeepConnection)
 	if err := syscall.Close(n.fd); err != nil {
-		slog.Error.Println("failed to close syscall fd:", err)
+		logger.Error("failed to close syscall fd:", err)
 	}
 }